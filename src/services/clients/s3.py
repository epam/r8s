import json
import os

import boto3
from botocore.config import Config

from commons.constants import DOCKER_SERVICE_MODE, \
    ENV_MINIO_HOST, ENV_MINIO_PORT, ENV_MINIO_ACCESS_KEY, \
    ENV_MINIO_SECRET_ACCESS_KEY, ENV_SERVICE_MODE_S3, ENV_MINIO_ROOT_USER, \
    ENV_MINIO_ROOT_PASSWORD, ENV_MINIO_ENDPOINT, ENV_SERVICE_MODE
from commons.log_helper import get_logger

UTF_8_ENCODING = 'utf-8'

_LOG = get_logger('s3client')


class S3Client:
    IS_DOCKER = os.getenv(
        ENV_SERVICE_MODE_S3, os.getenv(ENV_SERVICE_MODE)
    ) == DOCKER_SERVICE_MODE

    def __init__(self, region):
        self.region = region
        self._client = None
        self._resource = None

    def build_config(self) -> Config:
        config = Config(retries={
            'max_attempts': 10,
            'mode': 'standard'
        })
        if self.IS_DOCKER:
            config = config.merge(Config(s3={
                'signature_version': 's3v4',
                'addressing_style': 'path'
            }))
        return config

    def _init_clients(self):
        config = self.build_config()
        if self.IS_DOCKER:
            host, port = os.getenv(ENV_MINIO_HOST), os.getenv(ENV_MINIO_PORT)
            endpoint = os.getenv(ENV_MINIO_ENDPOINT)
            url = None
            if endpoint:
                url = endpoint
            elif host and port:
                url = f'http://{host}:{port}'
            access_key = os.getenv(ENV_MINIO_ACCESS_KEY,
                                   os.getenv(ENV_MINIO_ROOT_USER))
            secret_access_key = os.getenv(ENV_MINIO_SECRET_ACCESS_KEY,
                                          os.getenv(ENV_MINIO_ROOT_PASSWORD))
            assert url, (f"\'{ENV_MINIO_ENDPOINT}\' or \'{ENV_MINIO_HOST}\' "
                         f"and \'{ENV_MINIO_PORT}\' envs must be specified "
                         f"for on-prem")
            assert (access_key and secret_access_key), \
                f"\'{ENV_MINIO_ACCESS_KEY}\', " \
                f"\'{ENV_MINIO_SECRET_ACCESS_KEY}\' envs must be specified " \
                f"for on-prem"
            session = boto3.Session(
                aws_access_key_id=access_key,
                aws_secret_access_key=secret_access_key
            )
            self._client = session.client('s3', endpoint_url=url,
                                          config=config)
            self._resource = session.resource('s3', endpoint_url=url,
                                              config=config)
            _LOG.info('Minio connection was successfully initialized')
        else:  # saas
            self._client = boto3.client('s3', self.region, config=config)
            self._resource = boto3.resource('s3', self.region, config=config)
            _LOG.info('S3 connection was successfully initialized')

    @property
    def client(self):
        if not self._client:
            self._init_clients()
        return self._client

    @property
    def resource(self):
        if not self._resource:
            self._init_clients()
        return self._resource

    def file_exists(self, bucket_name, key):
        """
        Checks if object with the given key exists in bucket.
        :return: True if exists, else False
        """
        existing_objects = self.list_objects(bucket_name=bucket_name)
        existing_keys = [obj['Key'] for obj in existing_objects]
        _LOG.debug('Available s3 keys: {0}'.format(existing_keys))
        return key in existing_keys

    def put_object(self, bucket_name, object_name, body):
        s3_object = self.resource.Object(bucket_name, object_name)
        return s3_object.put(Body=body, ContentEncoding='utf-8')

<<<<<<< HEAD
    def is_bucket_exists(self, bucket_name):
        """
        Check if specified bucket exists.
        :param bucket_name: name of the bucket to check;
        :return: True if exists, otherwise - False
        """
        existing_buckets = self._list_buckets()
        return bucket_name in existing_buckets
=======
    def is_bucket_exists(self, bucket_name: str) -> bool:
        try:
            self.client.head_bucket(Bucket=bucket_name)
            _LOG.info(f"Bucket '{bucket_name}' exists and is accessible.")
            return True
        except self.client.exceptions.NoSuchBucket:
            _LOG.error(f"Bucket '{bucket_name}' does not exist.")
            return False
        except self.client.exceptions.ClientError as e:
            error_code = e.response['Error'].get('Code', 'Unknown')
            _LOG.error(
                f"Failed to access bucket '{bucket_name}'. "
                f"Error code: {error_code}")
            return False
        except Exception as e:
            _LOG.error(f"An error occurred: {str(e)}")
            return False
>>>>>>> 349f1bc4

    def _list_buckets(self):
        response = self.client.list_buckets()
        return [bucket['Name'] for bucket in response.get("Buckets")]

    def get_json_file_content(self, bucket_name, full_file_name):
        """
        Returns content of the object.
        :param bucket_name: name of the bucket.
        :param full_file_name: name of the file including its folders.
            Example: /folder1/folder2/file_name.json
        :return: content of the file
        """
        response = self.client.get_object(
            Bucket=bucket_name,
            Key=full_file_name
        )
        streaming_body = response.get('Body')
        if streaming_body:
            return json.loads(streaming_body.read())

    def get_json_lines_file_content(self, bucket_name, full_file_name):
        response = self.client.get_object(
            Bucket=bucket_name,
            Key=full_file_name
        )
        streaming_body = response.get('Body')
        body = streaming_body.read()
        lines = body.decode().split('\n')
        return [json.loads(line) for line in lines if line.strip()]

    def get_file_content(self, bucket_name, full_file_name,
                         decode=False):
        """
        Returns content of the object.
        :param bucket_name: name of the bucket.
        :param full_file_name: name of the file including its folders.
            Example: /folder1/folder2/file_name.json
        :param decode: flag
        :return: content of the file
        """
        response = self.client.get_object(
            Bucket=bucket_name,
            Key=full_file_name
        )
        streaming_body = response.get('Body')
        if decode:
            return streaming_body.read().decode(UTF_8_ENCODING)
        return streaming_body.read()

    def put_object_encrypted(self, bucket_name, object_name, body):
        return self.client.put_object(
            Body=body,
            Bucket=bucket_name,
            Key=object_name,
            ServerSideEncryption='AES256')

    def list_objects(self, bucket_name, prefix=None, limit=None):
        result_keys = []
        params = dict(Bucket=bucket_name)
        if prefix:
            params['Prefix'] = prefix
        response = self.client.list_objects_v2(**params)
        if not response.get('Contents'):
            return None
        result_keys.extend(item for item in response['Contents'])
        while response['IsTruncated'] is True and limit \
                and len(result_keys) <= limit:
            token = response['NextContinuationToken']
            params['ContinuationToken'] = token
            response = self.client.list_objects_v2(**params)
            result_keys.extend(item for item in response['Contents'])
        return result_keys

    def list_objects_gen(self, bucket_name, prefix=None, only_keys=False):
        params = dict(Bucket=bucket_name)
        if prefix:
            params['Prefix'] = prefix
        response = self.client.list_objects_v2(**params)
        if not response.get('Contents'):
            return
        for item in response['Contents']:
            yield item['Key'] if only_keys else item

        while response['IsTruncated'] is True:
            token = response['NextContinuationToken']
            params['ContinuationToken'] = token
            response = self.client.list_objects_v2(**params)
            for item in response['Contents']:
                yield item['Key'] if only_keys else item

    def delete_file(self, bucket_name, file_key):
        self.resource.Object(bucket_name, file_key).delete()

    def generate_presigned_url(self, bucket_name, full_file_name,
                               client_method='get_object',
                               http_method='GET',
                               expires_in_sec=300):
        return self.client.generate_presigned_url(
            ClientMethod=client_method,
            Params={
                'Bucket': bucket_name,
                'Key': full_file_name,
            },
            ExpiresIn=expires_in_sec,
            HttpMethod=http_method
        )

    def generate_presigned_post_url(self, bucket_name, object_name,
                                    fields=None, conditions=None,
                                    expiration=300):
        response = self.client.generate_presigned_post(bucket_name,
                                                       object_name,
                                                       Fields=fields,
                                                       Conditions=conditions,
                                                       ExpiresIn=expiration)
        return response

    def list_dir(self, bucket_name, key):
        objects = self.list_objects(bucket_name, key)
        if objects:
            return [obj['Key'] for obj in objects]
        return []

    def create_bucket(self, bucket_name, region=None):
        region = region or self.region
        self.client.create_bucket(
            Bucket=bucket_name, CreateBucketConfiguration={
                'LocationConstraint': region
            }
        )<|MERGE_RESOLUTION|>--- conflicted
+++ resolved
@@ -98,16 +98,6 @@
         s3_object = self.resource.Object(bucket_name, object_name)
         return s3_object.put(Body=body, ContentEncoding='utf-8')
 
-<<<<<<< HEAD
-    def is_bucket_exists(self, bucket_name):
-        """
-        Check if specified bucket exists.
-        :param bucket_name: name of the bucket to check;
-        :return: True if exists, otherwise - False
-        """
-        existing_buckets = self._list_buckets()
-        return bucket_name in existing_buckets
-=======
     def is_bucket_exists(self, bucket_name: str) -> bool:
         try:
             self.client.head_bucket(Bucket=bucket_name)
@@ -125,7 +115,6 @@
         except Exception as e:
             _LOG.error(f"An error occurred: {str(e)}")
             return False
->>>>>>> 349f1bc4
 
     def _list_buckets(self):
         response = self.client.list_buckets()
