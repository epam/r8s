--- conflicted
+++ resolved
@@ -4,11 +4,10 @@
 The format is based on [Keep a Changelog](https://keepachangelog.com/en/1.0.0/),
 and this project adheres to [Semantic Versioning](https://semver.org/spec/v2.0.0.html).
 
-<<<<<<< HEAD
-## [3.6.0] - 2024-01-30
+## [3.6.0] - 2024-02-05
 * implement storing resource group recommendations in db
 * implement resource group cooldown: past resource group recommendation will be reused for the period of cooldown
-=======
+
 ## [3.5.7] - 2024-02-01
 * skip group resources without latest metrics available from AUTO_SCALING recommendation processing
 * improve group policy threshold validation
@@ -21,7 +20,6 @@
 
 ## [3.5.4] - 2024-01-31
 * set the "logs_expiration" parameter for lambdas
->>>>>>> db5eaad7
 
 ## [3.5.3] - 2024-01-26
 * r8s application policies add/update_autoscaling - fix error message in case of 
