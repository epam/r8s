# Changelog
All notable changes to this project will be documented in this file.

The format is based on [Keep a Changelog](https://keepachangelog.com/en/1.0.0/),
and this project adheres to [Semantic Versioning](https://semver.org/spec/v2.0.0.html).

<<<<<<< HEAD
## [3.5.0] - 2024-01-24
* Implement AUTO_SCALING group policy recommendation generation
* Implement `r8s application policies` command group:
  * `describe` - Describes available group policies from application
  * `delete` - Deletes group policy from application
  * `add_autoscaling` - Configures AUTO_SCALING group policy
  * `update_autoscaling` - Updates AUTO_SCALING group policy
=======
## [3.4.3] - 2024-01-23
* Optimize application parents querying with parent scope index.

## [3.4.2] - 2024-01-22
* fix syncing instance recommendation with RecommendationHistory item
>>>>>>> f56c514b

## [3.4.1] - 2024-01-19
* fix pass allowed actions to recommendation_service.get_general_action

## [3.4.0] - 2024-01-16
* extend algorithm with `resource_type` and `allowed_actions` attributes
* Switch to LM linkage of license to algorithm by resource type
* Implement skipping recommendations of types that are not specified in algorithm `allowed_actions`

## [3.3.2] - 2024-01-10
* update modular-sdk dependency version to >=4.0.0,<5.0.0

## [3.3.1] - 2024-01-09
* update obsolete data model in mocked data generator

## [3.3.0] - 2024-01-09
* add ability to skip contradictory recommendations inside set of resources, using `r8s_group_id` tag:
  - Skip SHUTDOWN recommendations if it's not applicable for all resources in a group;
  - Skip SCALE_DOWN/SHUTDOWN recommendations if there are SCALE_UP recommendations available for some resources in group;
  - Skip custom SCHEDULE recommendations if there are resources in group with "always-run" schedule recommendations;
  - If all resources in a group have custom SCHEDULE recommendation, leave only the most common (if possible) or most complete

## [3.2.0] - 2024-01-02
* add recommended shapes probability: expected percentage of optimal load time on a new shape

## [3.1.0] - 2023-12-08
* add ability to force delete Application/Parent:
  * r8s application delete --force
  * r8s parent delete --force

## [3.0.1] - 2023-12-08
* adapt shape rules API to new Application/Parent model

## [3.0.0] - 2023-11-29
* migrate to new Application/Parent model:
  - RIGHTSIZER Application: host application
  - RIGHTSIZER Parent: links host application to tenants (ALL-scoped, auto-generated)
  - RIGHTSIZER_LICENSES Application: license application
  - RIGHTSIZER_LICENSES Parent: indicates that license is activated for tenant(s)

## [2.19.10] - 2023-11-22
* add `limit` parameter to `r8s job describe` command

## [2.19.9] - 2023-11-21
* fix non JSON serializable response in 'r8s recommendation describe' command
* hide LM tokens from logs 

## [2.19.8] - 2023-11-16
* fix tenant cloud validation on job submit
* add missing permissions for /parent/licenses endpoint
* fix duplicated recommendations for insufficient/unchanged instances
* remove raising exception if no valid metric files will be found

## [2.19.7] - 2023-11-14
* Exclude directly linked tenants (SPECIFIC/DISABLED) from ALL-scoped parent jobs
* License sync: fix set latest_sync date
* Remove obsolete permissions from admin_policy.json

## [2.19.6] - 2023-11-13
* Optimisation improvements:
  - instances with unchanged metrics (since last scan) won't be downloaded
  - recommendations will still be kept for instances with insufficient/unchanged metrics

## [2.19.5] - 2023-11-08
* Skip metrics download from s3 for instances with less daily-metric files than 
  `algorithm.recommendation_settings.min_allowed_days`

## [2.19.4] - 2023-11-06
* Fix timezone conversion while discarding metrics before instance creation
* Fix past instance recommendation querying (previously, only recommendation from current week were extracted)

## [2.19.3] - 2023-10-31
* Implement License Manager auth token storage

## [2.19.2] - 2023-10-27
* fix non-monotonic index after clustering

## [2.19.1] - 2023-10-26
* fix adapt r8s-report-generator lambda to new RecommendationHistory.savings 
  attribute format

## [2.19.0] - 2023-10-23
* Add reusage of past recommendations if no new metrics provided for instance
* Add adaptive aggregations: metrics that are older that latest point by 
  `Algorithm.optimized_aggregation_threshold_days` will be aggregated by 
  `Algorithm.optimized_aggregation_step_minutes`

## [2.18.1] - 2023-10-23
* r8s job submit: fix input_scan_tenants validation

## [2.18.0] - 2023-10-13
* Switch to new modular_sdk Parent scopes model

## [2.17.0] - 2023-10-13
* Upgrade r8s dependency versions to support python3.10

## [2.16.2] - 2023-10-10
* performance improvements:
  - add threaded s3 download
  - reformat metrics: switch from pd.iterrows to pd.apply
  - add cache to Shape get

## [2.16.1] - 2023-10-07
* Temporary update modular_sdk version in r8s_report_generator to 2.2.6a0

## [2.16.0] - 2023-10-06
* Add profiling

## [2.15.0] - 2023-09-29
* Upgrade r8s CLI dependency versions to support python 3.10

## [2.14.2] - 2023-09-06
* job submit: resolve all tenants if not specified for ALL_TENANTS scope

## [2.14.1] - 2023-09-04
* fix r8s-report-generator lambda async trigger in onprem

## [2.14.0] - 2023-08-18
* implement batch licensed jobs with independent status tracking

## [2.13.0] - 2023-08-10
* update `r8s parent shape_rule dry_run` command: add required `--cloud` parameter.
* update `r8s parent shape_rule update` command: make `--rule_id` parameter required.
* hide sensitive logs

## [2.12.5] - 2023-08-10
* fix invalid Tenant `pid` attribute extraction on job submit

## [2.12.4] - 2023-08-07
* enable RIGHTSIZER Parent shape_rules support. 

## [2.12.3] - 2023-08-07
* r8s-api-handler: hide `password`, `id_token` and `refresh_token` from logs

## [2.12.2] - 2023-08-07
* r8s cli - fix consistency of command group structure between 
  standalone/modular installation:
  - rename `shape_rule.py` to `parent_shaperule.py`, moved to `parent` subgroup
  - rename `setting_lm_client.py` to `setting_client.py`
  - rename `setting_lm_config.py` to `setting_config.py`

## [2.12.1] - 2023-08-04
* fix RIGHTSIZER parent with SPECIFIC_TENANT scope deletion 

## [2.12.0] - 2023-08-03
* License Manager integration:
  - implement RIGHTSIZER_LICENSES parent to store license-related data
  - implement `r8s parent licenses` command group

## [2.11.0] - 2023-07-25
* License Manager integration:
  - add `r8s setting config` command group, to manage License Manager access data;
  - add `r8s setting client` command group, to manage License Manager client data;
  - add `r8s license` command group, to manage r8s licences;
  - add `tenant_license_key` parameter to `r8s parent add` command. 
    On parent creation, licensed algorithm will be pulled from LM;
  - implement job permission check on submitting a job with parent 
    linked to licensed algorithm;
  - remove `r8s-job-updater` lambda, replaced with direct job state 
    updates in executor;
  - implement sending job state update requests to License Manager 
    from executor.

## [2.10.5] - 2023-07-17
* change metrics storage folder structure:
  - replace `$timestamp` with `$date` (%Y_%m_%d)
  - update `r8s job submit` cli command

## [2.10.4] - 2023-07-07
* remove mentions of `mcdm` from exported module Dockerfile

## [2.10.3] - 2023-07-06
* r8s algorithm update_recommendation_settings: change 
  `forbid_change_series` and `forbid_change_family` parameters type to bool.

## [2.10.2] - 2023-07-05
* executor: cut incomplete edge days only if there are more than two weeks of metrics

## [2.10.1] - 2023-07-04
* add missing packages in lambdas local_requirements.txt

## [2.10.0] - 2023-07-04
* implement On-Premises installation of the service
* update service diagrams

## [2.9.2] - 2023-07-03
* update shape uploading script to update setting `LAST_SHAPE_UPDATE`
* implement last shape specs/price update date: `SHAPE_UPDATE_DATE`

## [2.9.1] - 2023-07-03
* update README.md with new command description
* fix executor tests

## [2.9.0] - 2023-06-30
* update requirements.txt to install modular_sdk from pypi
* fix error with filtering shapes by metric value boundaries

## [2.8.8] - 2023-06-29
* add `r8s parent describe_resize_insights` command to describe shape selection insights

## [2.8.7] - 2023-06-29
* make instance tags for mocked metric generation case-insensitive

## [2.8.6] - 2023-06-28
* add "advanced" statistic block to instance recommendation.
* update helps in `r8s recommendation` command group

## [2.8.5] - 2023-06-27
* extend Algorithm recommendation_settings model with 
  `forbid_change_series`(bool) and `forbid_change_family`(bool) parameters

## [2.8.4] - 2023-06-27
* fix mocked data generator for gcp/azure scans

## [2.8.3] - 2023-06-26
* change `detailed` parameter type in `r8s report general` command to flag.

## [2.8.2] - 2023-06-26
* implement searching for same series/family shapes in AZURE/GCP

## [2.8.1] - 2023-06-22
* fix savings calculation for gcp scans

## [2.8.0] - 2023-06-21
* switch to modular-sdk and modular-cli-sdk
* r8s cli: fix invalid error response processing in login command

## [2.7.13] - 2023-06-20
* GOOGLE cloud support:
  - Implement script for pulling GCP shape/pricing data
  - Update executor to work with gcp shapes

## [2.7.12] - 2023-06-20
* r8s cli: fix saving invalid login response as access token

## [2.7.11] - 2023-06-16
* executor mocked data generator: change mocked metrics start date to 
  current week start instead of year start

## [2.7.10] - 2023-06-16
* executor: add check on total instance metric length after discarding.

## [2.7.9] - 2023-06-16
* r8s-report-generator: saving calculation issues fixes

## [2.7.8] - 2023-06-15
* executor:
    - add ability to discard metrics before specified creation date from instance meta
    - implement discarding metrics at the start of processing period if 
      all the metric attributes contain only zeros
* api/cli: 
  - Add `discard_initial_zeros` parameter to `r8s algorithm update_recommendation_settings`

## [2.7.7] - 2023-06-15
* r8s-report-generator: 
   - include only recommendation from latest job per resource. Max allowed 
     job age can be set in lambda env variable: `mail_report_process_days`
     Default: 7 days.
   - hide resources from priority group based on saving threshold. Min allowed
     savings amount in USD can be configured by 
     lambda env: `mail_report_high_priority_threshold`. 
     Filtering won't be applied if threshold < 0.
     Default threshold: 10$

## [2.7.6] - 2023-06-15
* r8s-report-generator: fix invalid `saving_percent` type for resources 
  with SHUTDOWN recommendation

## [2.7.5] - 2023-06-13
* Optimize `scripts/populate_azure_prices.py` script: 
    - add ability to parse specific azure regions
    - add cli arguments processing
    - divide script into two parts: updating Shape specs and Shape pricing data
* r8s-api-handler: fix 500 error on `r8s policy update` with `--attach_permission`

## [2.7.4] - 2023-06-12
* RecommendationHistory model: add `region` field
* r8s-report-generator: 
  - Add resource region;
  - Add timezone name used for instance processing; 
  - Add processing period start/stop timestamps;
  - Add `probability` coefficients for SPLIT recommendations
  - Limit number of resources in the report to 10 for each recommendation, sorted by saving desc.
* r8s-api-handler:
  - Add /reports/mail/tenant endpoint which initiates tenant report flow by async invocation of `r8s-report-generator`
* r8s cli:
  - Add `r8s report initiate_tenant_mail_report` command


## [2.7.3] - 2023-06-08
* Add ability to disable SCHEDULE recommendation type with instance meta or user adjustments

## [2.7.2] - 2023-06-07
* Unify GOOGLE/GCP cloud name to GOOGLE

## [2.7.1] - 2023-06-06
* Implement script for uploading Azure VM specs and price data to MongoDB
* Azure scan support improvements

## [2.7.0] - 2023-06-05
* Implement r8s-report-generator lambda to send Tenant reports via 3rd party application.

## [2.6.17] - 2023-06-01
* Update postpone mechanism to read from separate meta key instead of instance tags

## [2.6.16] - 2023-05-29
* Add ability to disable specific recommendation types generation with instance meta tags

## [2.6.15] - 2023-05-12
* fix invalid key names in download report response

## [2.6.14] - 2023-05-12
* r8s cli: fix broken initialization (modular mode only) for storage command group

## [2.6.13] - 2023-05-11
* `r8s storage describe_metrics` - make `tenant` parameter required, 
  optimize s3 queries, add optional `region` parameter
* Increase minimum schedule duration to 1 hour
* Increase max schedule difference for grouping to 1 hour

## [2.6.12] - 2023-05-10
* Sync with new mcdm sdk version with restricted access to modular Dynamodb tables
* Update AWS Batch compenv configuration

## [2.6.11] - 2023-05-05
* Switch to new mcdm tenant parent map updates, remove obsolete usage of tenant.save()

## [2.6.10] - 2023-05-03
* Optimize listing s3 objects in STORAGE health-check
* Hide sensitive data from logs

## [2.6.9] - 2023-05-02
* update r8s-api-handler memory (to 1024) and timeout (to 30s)
* [TEMPORARY] remove linked tenant check in parent delete

## [2.6.8] - 2023-05-02
* update `MISSING_PRICE` health-check: describe clouds with no prices available
* integrate MCDM CLI SDK
* `r8s configure`: improve error response in case of invalid api_url specified

## [2.6.7] - 2023-04-28
* Update r8s CLI Readme
* Implement Configuration compatibility check
* Improve Suspicious prices check: detect suspicious prices based on shape price-per-cpu

## [2.6.6] - 2023-04-26
* Fix overwriting recent recommendation in RecommendationHistory collection
* Handle exception with unknown timezone specified in algorithm

## [2.6.5] - 2023-04-25
* Rework `r8s health-check` command
* [Temporary] Disable filtering metric files by RIGHTSIZER parent scope
* Replace `--application_id` in r8s shape_rule describe with `--rule_id`
* Fix error on `r8s shape_rule` update with invalid rule_id passed  
* Forbid to link tenant to parent if their clouds differ
* Add ability to overwrite tag name for instance postpone by r8s-api-handler 
  env variable `META_POSTPONED_KEY`

## [2.6.4] - 2023-04-21
* Implement `r8s shape_rule dry_run` command

## [2.6.3] - 2023-04-18
* Implement metrics file filtering by parent scope
* Implement commands for link/unlink tenants to/from parent, describe linked tenants

## [2.6.2] - 2023-04-04
* Implement API handler/cli command for health-check

## [2.6.1] - 2023-03-31
* Implement Shape/Shape Price API and cli commands
* Implement User API for user registration and management

## [2.6.0] - 2023-03-29
* Implement separate storage for Shape and Shape Price
* Replace Model with Algorithm:
  - Remove obsolete ml model usage
  - Extend Algorithm model with parameters that can influence scan workflow
  - Implement Algorithm API/cli commands
* Remove Job Definition Entity (replaced with modular Application/Parent meta)
* Modular Application:
  - Implement API/cli commands for management
  - Extend meta with `connection`, `input_storage` and `output_storage` attributes
* Modular Parent:
  - Implement API/cli commands for management
  - Extend meta with:
    1) cloud - define allowed cloud to scan
    2) scope - define allowed tenants
    3) algorithm - define r8s algorithm which will be used in scans
    4) shape rules - define list of rules for applying limitations to 
       instance types that will be available for recommendation
* Job Submit API/ cli command: now accepts `parent_id` (required) and 
  `application_id` (optional) parameters to resolve Parent/Application that 
  will be used in scan       

## [2.5.0] - 2023-03-07
* Add separation of metrics and results by cloud
* r8s cli: add "scan_clouds" parameter to r8s job submit
* r8s cli: add `cloud`, 'instance_id' and `detailed` parameters to `r8s report general` command
* r8s cli: remove obsolete `r8s report resize` command
* r8s cli: implement `user describe`, `user update` and `user delete` commands

## [2.4.0] - 2023-02-27
* Implement saving calculations for instance recommendations

## [2.3.2] - 2023-02-22
* Fix invalid `general_action` type in error response (str instead of list)
* Skip the last day of metrics if it's incomplete
* Improve error handling: return error result on unexpected exceptions

## [2.3.1] - 2023-02-06
* Fix executor tests to work with clustering
* Improve error handling: save instance result even if its metric file is not valid
* Changed default schedule for mocked data to Mon-Fri instead of Tue-Sat

## [2.3.0] - 2023-02-03
* Implement metrics clustering

## [2.2.1] - 2023-01-24
* Pull meta from `meta_info.json` file instead of separate file per instance.

## [2.2.0] - 2023-01-18
* Implement in-place test metrics generation, configurable by instance meta

## [2.1.0] - 2023-01-16
* Rename `prob` in schedule recommendation to `probability`
* Rename `general_action` to `general_actions`, return list of recommendation 
  actions instead of single one

## [2.0.2] - 2023-01-13
* Fix API unit tests


## [2.0.1] - 2023-01-05
* Implement merging metrics if several files for single instance found.
* Implement `r8s storage describe_metrics` to describe available instances 
  and their timestamps
* Check if all required settings are set on job submit 
* r8s: Fix incorrect command helps
* r8s: Add human-readable response for errors instead of traceback in case of unexpected response.


## [2.0.0] - 2022-12-15
* Improve schedule recommendation algorithm: 
  - Recommended schedules are now weekly-based
  - Recommended schedules covers all non-idle load on the instance
  - Recommended schedule probability is calculated based on ML-model result.
  - Similar schedules for different days can be grouped with work period extension
  - Requires at least 14 days of collected instance telemetry
* Improve shape recommendation algorithm:   
  - Suitable shapes searched in a way that current instance load on a new 
    instance type to fall within reasonable 30-70%
  - Suitable shapes searched in the next order: prioritized shapes, same series shapes, same family_type_shapes, other
* Implement ability to pass instance meta into algorithm;
* Implement customer shapes preferences
* Implement test data generator
* Implement executor tests

## [1.0.3] - 2022-11-01
* Make `--password` parameter in `r8s login` secured

## [1.0.2] - 2022-11-01
* Reload credentials on each call in order to use updated credentials when 
  running under the m3modular server

## [1.0.1] - 2022-10-31
* Fix compatibility of r8s cli with m3modular

## [1.0.0] - 2022-08-30
* Initial release of RightSizer Service.
<|MERGE_RESOLUTION|>--- conflicted
+++ resolved
@@ -4,7 +4,6 @@
 The format is based on [Keep a Changelog](https://keepachangelog.com/en/1.0.0/),
 and this project adheres to [Semantic Versioning](https://semver.org/spec/v2.0.0.html).
 
-<<<<<<< HEAD
 ## [3.5.0] - 2024-01-24
 * Implement AUTO_SCALING group policy recommendation generation
 * Implement `r8s application policies` command group:
@@ -12,13 +11,12 @@
   * `delete` - Deletes group policy from application
   * `add_autoscaling` - Configures AUTO_SCALING group policy
   * `update_autoscaling` - Updates AUTO_SCALING group policy
-=======
+
 ## [3.4.3] - 2024-01-23
 * Optimize application parents querying with parent scope index.
 
 ## [3.4.2] - 2024-01-22
 * fix syncing instance recommendation with RecommendationHistory item
->>>>>>> f56c514b
 
 ## [3.4.1] - 2024-01-19
 * fix pass allowed actions to recommendation_service.get_general_action
