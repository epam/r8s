--- conflicted
+++ resolved
@@ -14,12 +14,9 @@
     * `remove_resource_group` - Removes specified resource groups from configuration
 * Delete `Licenses` collection and related crud commands, move all license-related data to RIGHTSIZER_LICENSES application
 * Add `r8s shape price sync` command to update shape prices for specific AWS region / OS
-<<<<<<< HEAD
-=======
 * Fix issue with `r8s application update` ssm secret update, while modular_sdk is in saas mode
 
 ## [3.12.1] - 2025-06-04
->>>>>>> 6318e526
 * Update modular-service version in the HELM chart
 * Update the CloudFormation template to meet requirements
 
