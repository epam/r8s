--- conflicted
+++ resolved
@@ -4,16 +4,14 @@
 The format is based on [Keep a Changelog](https://keepachangelog.com/en/1.0.0/),
 and this project adheres to [Semantic Versioning](https://semver.org/spec/v2.0.0.html).
 
-<<<<<<< HEAD
 ## [2.19.0] - 2023-10-23
 * Add reusage of past recommendations if no new metrics provided for instance
 * Add adaptive aggregations: metrics that are older that latest point by 
   `Algorithm.optimized_aggregation_threshold_days` will be aggregated by 
   `Algorithm.optimized_aggregation_step_minutes`
-=======
+
 ## [2.18.1] - 2023-10-23
 * r8s job submit: fix input_scan_tenants validation
->>>>>>> dfff29e5
 
 ## [2.18.0] - 2023-10-13
 * Switch to new modular_sdk Parent scopes model
