--- conflicted
+++ resolved
@@ -4,8 +4,7 @@
 The format is based on [Keep a Changelog](https://keepachangelog.com/en/1.0.0/),
 and this project adheres to [Semantic Versioning](https://semver.org/spec/v2.0.0.html).
 
-<<<<<<< HEAD
-## [3.12.0] - 2025-02-06
+## [3.13.0] - 2025-05-09
 * Extend resource group support:
   * Add `r8s parent group` cli group:
     * `add_allowed_tags` - Adds specified tags to resource group configuration
@@ -13,7 +12,6 @@
     * `add_resource_group` - Adds specified resource groups to configuration
     * `remove_resource_group` - Removes specified resource groups from configuration
 
-=======
 ## [3.12.0] - 2025-03-14
 * Add ability to run Syndicate RightSizer instance with SaaS ModularSDK / S3
 * `r8s application delete` - Do not remove the application if the linked parents exist. if --force, both application and linked parents will be permanently deleted
@@ -23,7 +21,6 @@
 * `r8s job describe`: changed default limit to 10 jobs
 * `r8s job submit`: add optional `--force_rescan` parameter, to force Rightsizer to generate recommendation for instances without metric updates
 * Reason of tenant scan failure will now be saved in Job.tenant_fail_reason_map($tenant:$reason)
->>>>>>> 7b8b6b89
 
 ## [3.11.0] - 2024-09-17
 * Update onprem version of the service
