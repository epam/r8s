--- conflicted
+++ resolved
@@ -41,11 +41,8 @@
               help='Processing end date. Format: "%Y-%m-%d" '
                    'Example: 2023-06-20. If not set, scan will be '
                    'limited by tomorrow\'s date.')
-<<<<<<< HEAD
-=======
 @click.option('--force_rescan', '-fr', is_flag=True,
               help='To rescan instances without recent metric updates.')
->>>>>>> 7b8b6b89
 @cli_response()
 def submit(application_id, parent_id, scan_tenants,
            scan_from_date, scan_to_date, force_rescan):
