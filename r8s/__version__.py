# Copyright 2018 EPAM Systems, Inc.
#
# Licensed under the Apache License, Version 2.0 (the "License");
# you may not use this file except in compliance with the License.
# You may obtain a copy of the License at
#
# [http://www.apache.org/licenses/LICENSE-2.0]
#
# Unless required by applicable law or agreed to in writing, software
# distributed under the License is distributed on an "AS IS" BASIS,
# WITHOUT WARRANTIES OR CONDITIONS OF ANY KIND, either express or implied.
# See the License for the specific language governing permissions and
# limitations under the License.
<<<<<<< HEAD
__version__ = '3.10.3'
=======
__version__ = '3.11.0'
>>>>>>> bd732ef5
<|MERGE_RESOLUTION|>--- conflicted
+++ resolved
@@ -11,8 +11,4 @@
 # WITHOUT WARRANTIES OR CONDITIONS OF ANY KIND, either express or implied.
 # See the License for the specific language governing permissions and
 # limitations under the License.
-<<<<<<< HEAD
-__version__ = '3.10.3'
-=======
-__version__ = '3.11.0'
->>>>>>> bd732ef5
+__version__ = '3.11.0'