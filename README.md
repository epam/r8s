<<<<<<< HEAD
### Rightsizer Service
=======
### EPAM Syndicate RightSizer
>>>>>>> 7c55fca9

The application provides ability to provide resize/schedule recommendation for
cloud instances based on their activity metrics.

### Notice

All the technical details described below are actual for the particular
version, or a range of versions of the software.

### Actual for version: 2.10

<<<<<<< HEAD
## Rightsizer Service diagram

### Serverless Deployment Model

![Rightsizer Service SaaS diagram](./docs/images/r8s_saas.png)

### On-Premises Deployment Model

![Rightsizer Service SaaS diagram](./docs/images/r8s_onprem.png)

### Maestro - RightSizer Workflow

![Rightsizer Service SaaS diagram](./docs/images/r8s-maestro-workflow.png)
=======
## EPAM Syndicate RightSizer diagram

### Serverless Deployment Model

![EPAM Syndicate RightSizer SaaS diagram](./docs/images/r8s_saas.png)

### On-Premises Deployment Model

![EPAM Syndicate RightSizer OnPrem diagram](./docs/images/r8s_onprem.png)

### Maestro - RightSizer Workflow

![Maestro - RightSizer workflow diagram](./docs/images/r8s-maestro-workflow.png)
>>>>>>> 7c55fca9

## Lambdas description

### Lambda `r8s_api_handler`

This lambda is designed as a handler for all API resources:

* `/signup POST` - Creates new r8s user;
* `/signin POST` - Authenticates user in r8s service;
* `/policy CRUD` - Manage Policy entity;
* `/role CRUD` - Manage Role entity;
* `/users CRUD` - Manage User entity;
* `/algorithms CRUD` - Manage Algorithm entity;
* `/storages CRUD` - Manage Storage entity;
* `/storages/data GET` - To discover current metric files in storage;
* `/jobs/ CRUD` - Manage Job entity;
* `/reports/ POST` - Manage r8s reports;
* `/applications CRUD` - Manage Modular RIGHTSIZER Application entity;
* `/parents CRUD` - Manage Modular RIGHTSIZER Parent entity;
* `/parents/shape-rules CRUD` - Manage Parent shape rules filters;
* `/reports/mail/tenant POST` - Initiate tenant mail report sending flow;
* `/parents/insights/resize GET` - Manage Parent shape rules resize insights;
* `/shapes CRUD` - Manage Shape entity;
* `/shapes/prices CRUD` - Manage Shape Price entity;
* `/health-check GET` - Describes System status;

Refer to [r8s cli](r8s/README.md) for more details. It provides a separate 
command for each of the available endpoints.

---

### Lambda `r8s_job_updater`

This lambda is designed to update Jobs state in `Jobs` MongoDB table.
Triggered by CloudWatch Rule `r8s-job-state-update`.

---

### CLI Installation

10. Install CLI tool named r8s:

* create virtual environment `python -m venv .venv`
* activate environment `source .venv/bin/activate`
* run `pip install r8s/r8s`
* configure R8s api link

```text
r8s configure --api_link {api_link}
```

* Authenticate user

```text
r8s login --username {username} --password {password}
```

Refer to [r8s cli](r8s/README.md) for detailed description of available
commands.

## Deploy from scratch:

1. Create SSM parameter `r8s_mongodb_connection_uri` with MongoDB connection uri
2. Build docker image and put it to Elastic Container Registry
3. Configure syndicate configuration files:  
- 3.1 syndicate.yml
```yaml
account_id: account_id
aws_access_key_id: deployment_access_key
aws_secret_access_key: deployment_secret_key
deploy_target_bucket: name of the artifacts bucket name.
project_path: /path/to/r8s/src
region: deployment_region
resources_prefix: prefix (r8s-)
resources_suffix: suffix (-stg)
build_projects_mapping:
  python:
    - src/
```
- 3.2 syndicate_aliases.yml

```yaml
account_id: account_id
region: AWS region name
cognito_user_pool_name: congito user pool name
lambdas_alias_name: lambdas_alias (stage)
lambda_subnet_id: id of the subnet lambdas should be placed in.
lambda_security_group: id of the security group should be attached to lambdas.
batch_compenv_sg: id of the security group should be attached to AWS Batch Should be in the same VPC as a subnet batch_compenv_subnet
batch_compenv_subnet: id of the subnet AWS Batch should be placed in. Should be in the same VPC as a security group batch_compenv_sg
docker-image-url: docker image url from ECR used to deploy the service
r8s_job_queue: name of AWS Batch Job queue
r8s_job_definition: name of AWS Batch Job definition
log_level: DEBUG
DEBUG: True - to enable test metric generation by instance tags
logs_expiration: The expiration period of Lambda's CloudWatch logs in days
```
4. Export env variable `SDCT_CONF` which value is a path to folder
   where `syndicate_aliases.yml` and `syndicate.yml` are located.
5. Execute `syndicate create_deploy_target_bucket` to create s3 bucket for
   bundles.
6. Execute `syndicate build` and
   then `syndicate deploy --deploy_name r8s-service` commands.<|MERGE_RESOLUTION|>--- conflicted
+++ resolved
@@ -1,8 +1,4 @@
-<<<<<<< HEAD
-### Rightsizer Service
-=======
 ### EPAM Syndicate RightSizer
->>>>>>> 7c55fca9
 
 The application provides ability to provide resize/schedule recommendation for
 cloud instances based on their activity metrics.
@@ -14,21 +10,6 @@
 
 ### Actual for version: 2.10
 
-<<<<<<< HEAD
-## Rightsizer Service diagram
-
-### Serverless Deployment Model
-
-![Rightsizer Service SaaS diagram](./docs/images/r8s_saas.png)
-
-### On-Premises Deployment Model
-
-![Rightsizer Service SaaS diagram](./docs/images/r8s_onprem.png)
-
-### Maestro - RightSizer Workflow
-
-![Rightsizer Service SaaS diagram](./docs/images/r8s-maestro-workflow.png)
-=======
 ## EPAM Syndicate RightSizer diagram
 
 ### Serverless Deployment Model
@@ -42,7 +23,6 @@
 ### Maestro - RightSizer Workflow
 
 ![Maestro - RightSizer workflow diagram](./docs/images/r8s-maestro-workflow.png)
->>>>>>> 7c55fca9
 
 ## Lambdas description
 
