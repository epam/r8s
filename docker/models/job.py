--- conflicted
+++ resolved
@@ -35,11 +35,8 @@
     status = EnumField(JobStatusEnum,
                        default=JobStatusEnum.JOB_RUNNABLE_STATUS)
     tenant_status_map = DictField(null=True)
-<<<<<<< HEAD
     fail_reason = StringField(null=True)
-=======
     tenant_fail_reason_map = DictField(null=True)
->>>>>>> 7b8b6b89
 
     def get_dto(self):
         json_obj = self.get_json()
